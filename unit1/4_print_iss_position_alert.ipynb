--- conflicted
+++ resolved
@@ -120,11 +120,7 @@
   },
   {
    "cell_type": "code",
-<<<<<<< HEAD
-   "execution_count": 5,
-=======
-   "execution_count": null,
->>>>>>> 3e1f2268
+   "execution_count": null,
    "metadata": {},
    "outputs": [],
    "source": [
@@ -136,10 +132,8 @@
    ]
   },
   {
-   "cell_type": "code",
-   "execution_count": null,
-   "metadata": {},
-   "outputs": [],
+   "cell_type": "markdown",
+   "metadata": {},
    "source": [
     "Here we need to check that the **absolute difference** is between values 0 and 10 deg. (Whether it is south or north of us doesn't matter.)\n",
     "\n",
@@ -161,37 +155,6 @@
    "cell_type": "markdown",
    "metadata": {},
    "source": [
-<<<<<<< HEAD
-    "Here we need to check that the **absolute difference** is between values 0 and 10 deg. (Whether it is south or north of us doesn't matter.)\n",
-    "\n",
-    "The function *abs* helps us with the comparison.(e.g. *abs(-1.0)* gives 1.0)."
-   ]
-  },
-  {
-   "cell_type": "code",
-   "execution_count": 4,
-   "metadata": {},
-   "outputs": [
-    {
-     "name": "stdout",
-     "output_type": "stream",
-     "text": [
-      "abs(x) = 1.0\n"
-     ]
-    }
-   ],
-   "source": [
-    "x=-1.0\n",
-    "y=abs(1.0)\n",
-    "print(\"abs(x) = \"+str(y))"
-   ]
-  },
-  {
-   "cell_type": "markdown",
-   "metadata": {},
-   "source": [
-=======
->>>>>>> 3e1f2268
     "### Variable assignment:\n",
     "\n",
     "*my_lon*  and *my_lat* are the observer's geographic coordinates on the ground."
